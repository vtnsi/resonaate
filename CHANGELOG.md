--- conflicted
+++ resolved
@@ -29,8 +29,7 @@
 # \[Unreleased\]
 
 - Added
-<<<<<<< HEAD
-  
+
   - `fov` input variable to `sensorFactory()`
   - EOPs from 06-10-2021 to 17-03-2022
   - `subtendedAngle()` in `physics/math`
@@ -44,13 +43,8 @@
 - Changed
 
   - `AsyncExecuteTasking()` now calls `collectObservations` instead of `makeNoisyObservation`
-=======
   - `getStandardDeviation` and `getConfidenceRegion` functions in `resonaate.physics.statistics`
-
-- Changed
-  
   - chi-square test functions now accept `ndarray` as inputs
->>>>>>> 053c159a
 
 - Deprecated
 - Removed
