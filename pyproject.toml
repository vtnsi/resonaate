--- conflicted
+++ resolved
@@ -19,13 +19,8 @@
 [project.optional-dependencies]
 dev = [
     # Linting
-<<<<<<< HEAD
     "ruff==0.1.8",
-    "pylint==3.0.2",
-=======
-    "ruff==0.1.6",
     "pylint==3.0.3",
->>>>>>> 341c3ae8
     # Type Checking
     "mypy==1.7.1",
     "types-sqlalchemy==1.4.53.38",
