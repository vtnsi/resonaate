--- conflicted
+++ resolved
@@ -26,13 +26,8 @@
     "types-sqlalchemy==1.4.53.38",
     "typing_extensions==4.1.1; python_version < '3.10'",
     # Formatters
-<<<<<<< HEAD
     "black==23.12.0",
-    "isort[colors]==5.12.0",
-=======
-    "black==23.11.0",
     "isort[colors]==5.13.2",
->>>>>>> 341c3ae8
     "mdformat==0.7.17",
     "mdformat-myst==0.1.5",
     "mdformat-gfm==0.3.5",
