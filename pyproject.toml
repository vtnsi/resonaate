--- conflicted
+++ resolved
@@ -19,13 +19,8 @@
 [project.optional-dependencies]
 dev = [
     # Linting
-<<<<<<< HEAD
-    "ruff==0.1.1",
+    "ruff==0.1.3",
     "pylint==3.0.2",
-=======
-    "ruff==0.1.3",
-    "pylint==3.0.0",
->>>>>>> 99aa9557
     # Type Checking
     "mypy==1.6.1",
     "types-sqlalchemy==1.4.53.38",
