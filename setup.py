"""RESONAATE Package setup file."""
# Third Party Imports
import setuptools

setuptools.setup(
    name="resonaate",
    description="The Responsive Space Observation Analysis and Autonomous Tasking Engine (RESONAATE) ",
    version="1.4.0",
    packages=setuptools.find_packages("src"),
    package_dir={"": "src"},
    package_data={
        "": [
            "common/default_behavior.config",
        ],
        "resonaate.physics": [
            "data/geopotential/*",
            "data/eop/*",
            "data/de432s/*",
            "data/nutation/*",
        ],
    },
    install_requires=[
        "numpy>=1.19",
        "scipy>=1.6",
        "concurrent-log-handler>=0.9.19",
        "sqlalchemy>=1.3",
        "matplotlib>=3.3",
        "redis>=3.3.0",
        "pywin32 >= 1.0; platform_system=='Windows'",
    ],
    extras_require={
        "dev": [
            # Linting
            "flake8<4.0",  # Keep flake8 below 4.0 b/c of dep conflict
            "flake8-bugbear==22.7.1",
            "flake8-builtins==1.5.3",
            "flake8-docstrings==1.6.0",
            "flake8-plugin-utils==1.3.2",
            "flake8-pytest-style==1.6.0",
            "flake8-rst-docstrings==0.2.7",
            "pylint==2.14.5",
            # Type Checking
            "mypy==0.961",
<<<<<<< HEAD
            "types-redis==4.3.4",
            "types-sqlalchemy==1.4.46",
=======
            "types-redis==4.3.11",
            "types-sqlalchemy==1.4.45",
>>>>>>> f4b6fd44
            "typing_extensions==4.1.1; python_version < '3.10'",
            # Formatters
            "black==22.6.0",
            "isort[colors]==5.10.1",
            "mdformat==0.7.14",
            "mdformat-myst==0.1.5",
            "mdformat-gfm==0.3.5",
            # Pre-commit stuff
            "pre-commit==2.20.0",
            # Misc.
            "check-manifest>=0.48",
        ],
        "test": [
            "pytest==7.1.2",
            "pytest-datafiles==2.0.1",
            "pytest-randomly==3.12.0",
            "coverage==6.4.2",
        ],
        "doc": [
            "sphinx==5.0.2",
            "sphinx_rtd_theme==1.0.0",
            "myst-parser==0.18.0",
            "sphinx-copybutton==0.5.0",
            "sphinxcontrib-bibtex==2.4.2",
            "sphinxcontrib-mermaid==0.7.1",
            "sphinx-gallery==0.10.1",
            "importlib-metadata==4.11.3; python_version < '3.10'",
        ],
    },
    entry_points={
        "console_scripts": [
            "resonaate=resonaate:main",
        ]
    },
    zip_safe=False,
)<|MERGE_RESOLUTION|>--- conflicted
+++ resolved
@@ -41,13 +41,8 @@
             "pylint==2.14.5",
             # Type Checking
             "mypy==0.961",
-<<<<<<< HEAD
-            "types-redis==4.3.4",
             "types-sqlalchemy==1.4.46",
-=======
             "types-redis==4.3.11",
-            "types-sqlalchemy==1.4.45",
->>>>>>> f4b6fd44
             "typing_extensions==4.1.1; python_version < '3.10'",
             # Formatters
             "black==22.6.0",
