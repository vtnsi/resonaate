"""Module that defines the objects stored in the 'targets' and 'sensors' configuration sections."""

# Third Party Imports
from numpy.linalg import norm

# Local Imports
from ...agents.sensing_agent import GROUND_FACILITY_LABEL, SPACECRAFT_LABEL
from ...agents.target_agent import (
    GEO_DEFAULT_MASS,
    GEO_DEFAULT_VCS,
    LEO_DEFAULT_MASS,
    LEO_DEFAULT_VCS,
    MEO_DEFAULT_MASS,
    MEO_DEFAULT_VCS,
)
from ...dynamics.integration_events.station_keeping import (
    VALID_STATION_KEEPING_ROUTINES,
    StationKeeper,
)
from ...physics.bodies.earth import Earth
from ...physics.orbits import GEO_ALTITUDE_LIMIT, LEO_ALTITUDE_LIMIT, MEO_ALTITUDE_LIMIT
<<<<<<< HEAD
from ...sensors import ADV_RADAR_LABEL, OPTICAL_LABEL, RADAR_LABEL, VALID_SENSOR_FOV_LABELS
=======
from ...sensors import ADV_RADAR_LABEL, OPTICAL_LABEL, RADAR_LABEL
>>>>>>> 446ac0c4
from .base import (
    NO_SETTING,
    ConfigError,
    ConfigObject,
    ConfigOption,
    ConfigSection,
    ConfigValueError,
)


def validateStationKeepingConfigs(conf_str_list):
    """Throw an exception if there's an invalid station keeping configuration string in `conf_str_list`.

    Args:
        conf_str_list (list(str)): List of station keeping configuration strings to be validated.

    Raises:
        ValueError: If there's an invalid station keeping configuration string in `conf_str_list`.
    """
    for conf_str in conf_str_list:
        if conf_str not in StationKeeper.validConfigs():
            raise ConfigValueError("station_keeping", conf_str, StationKeeper.validConfigs())


class TargetConfigObject(ConfigObject):
    """Defines the structure for an object defined in the 'targets' configuration section."""

    @staticmethod
    def getFields():
        """Return a tuple of defining required :class:`.ConfigOption` objects for a :class:`.TargetConfigObject`.

        References:
            :cite:t:`montenbruck_2012_orbits`, Eqn 3.75 - 3.76, Table 3.5
        """
        return (
            ConfigOption("sat_num", (int,)),
            ConfigOption("sat_name", (str,)),
            ConfigOption("init_eci", (list,), default=NO_SETTING),
            ConfigOption("init_coe", (dict,), default=NO_SETTING),
            ConfigOption("init_eqe", (dict,), default=NO_SETTING),
            ConfigOption("visual_cross_section", (float, int), default=NO_SETTING),
            ConfigOption("mass", (float, int), default=NO_SETTING),
            ConfigOption("reflectivity", (float,), default=0.21),  # Solar Panel Reflectivity
            StationKeepingConfig(),
        )

    def __init__(self, object_config):
        """Construct an instance of a :class:`.TargetConfigObject`.

        Args:
            object_config (dict): Configuration dictionary defining this
                :class:`.TargetConfigObject`.
        """
        super().__init__(object_config)

        states_set = (self.eci_set, self.coe_set, self.eqe_set)
        if not any(states_set):
            err = f"Target {self.sat_num}: State not specified: {object_config}"
            raise ConfigError(self.__class__.__name__, err)

        if sum(states_set) > 1:
            err = f"Target {self.sat_num}: Duplicate state specified: {object_config}"
            raise ConfigError(self.__class__.__name__, err)

        if self.eci_set:
            if len(self.init_eci) != 6:
                err = f"Target {self.sat_num}: ECI vector should have 6 elements, not {len(self.init_eci)}"
                raise ConfigError(self.__class__.__name__, err)

            altitude = norm(self.init_eci[:3]) - Earth.radius

        if self.eqe_set:
            if len(self.init_eqe) != 6:
                err = f"Target {self.sat_num}: EQE set should have 6 elements, not {len(self.init_eqe)}"
                raise ConfigError(self.__class__.__name__, err)

            altitude = self.init_eqe["sma"] - Earth.radius

        if self.coe_set:
            if len(self.init_coe) < 4:
                err = f"Target {self.sat_num}: COE set should have at least 4 elements, not {len(self.init_coe)}"
                raise ConfigError(self.__class__.__name__, err)

            altitude = self.init_coe["sma"] - Earth.radius

        if self.mass is NO_SETTING:
            if altitude <= LEO_ALTITUDE_LIMIT:
                self._mass._setting = LEO_DEFAULT_MASS
            elif altitude <= MEO_ALTITUDE_LIMIT:
                self._mass._setting = MEO_DEFAULT_MASS
            elif altitude <= GEO_ALTITUDE_LIMIT:
                self._mass._setting = GEO_DEFAULT_MASS
            else:
                err = "RSO altitude above GEO, unable to set a default mass value"
                raise ValueError(self.__class__.__name__, err)

        if self.visual_cross_section is NO_SETTING:
            if altitude <= LEO_ALTITUDE_LIMIT:
                self._visual_cross_section._setting = LEO_DEFAULT_VCS
            elif altitude <= MEO_ALTITUDE_LIMIT:
                self._visual_cross_section._setting = MEO_DEFAULT_VCS
            elif altitude <= GEO_ALTITUDE_LIMIT:
                self._visual_cross_section._setting = GEO_DEFAULT_VCS
            else:
                err = "RSO altitude above GEO, unable to set a default visual cross section value"
                raise ValueError(self.__class__.__name__, err)

    @property
    def sat_num(self):
        """int: Unique identifier for this target.

        Typically corresponds to a NORAD catalogue ID number.
        """
        return self._sat_num.setting  # pylint: disable=no-member

    @property
    def sat_name(self):
        """str: Human recognizable name for this target."""
        return self._sat_name.setting  # pylint: disable=no-member

    @property
    def init_eci(self):
        """list: Six element list representing this target's initial ECI state vector."""
        return self._init_eci.setting  # pylint: disable=no-member

    @property
    def init_coe(self):
        """dict: Set of classical orbital elements (COE) describing the target's orbit.

        See :meth:`.ClassicalElements.fromConfig()` for rules on defining a set of classical orbital elements.
        """
        return self._init_coe.setting  # pylint: disable=no-member

    @property
    def init_eqe(self):
        """dict: Set of equinoctial orbital elements (EQE) describing the target's orbit.

        See :meth:`.EquinoctialElements.fromConfig()` for rules on defining a set of equinoctial orbital elements.
        """
        return self._init_eqe.setting  # pylint: disable=no-member

    @property
    def mass(self):
        """float: Mass of RSO."""
        return self._mass.setting

    @property
    def visual_cross_section(self):
        """float: visual_cross_section of RSO."""
        return self._visual_cross_section.setting

    @property
    def reflectivity(self):
        """float: reflectivity of RSO."""
        return self._reflectivity.setting

    @property
    def station_keeping(self):
        """str: listing what type of station keeping this RSO is doing."""
        return self._station_keeping  # pylint: disable=no-member

    @property
    def eci_set(self):
        """bool: Indication of whether an ECI vector is available for this target configuration."""
        return self.init_eci != NO_SETTING

    @property
    def coe_set(self):
        """bool: Indication of whether COEs are available for this target configuration."""
        return self.init_coe != NO_SETTING

    @property
    def eqe_set(self):
        """bool: Indication of whether EQEs are available for this target configuration."""
        return self.init_eqe != NO_SETTING


class SensorConfigObject(ConfigObject):  # pylint: disable=too-many-public-methods
    """Defines the structure for an object defined in the 'sensors' configuration section."""

    @staticmethod
    def getFields():
        """Return a tuple of defining required :class:`.ConfigOption` objects for a :class:`.SensorConfigObject`."""
        return (
            ConfigOption("id", (int,)),
            ConfigOption("name", (str,)),
            ConfigOption(
                "host_type",
                (str,),
                valid_settings=(
                    GROUND_FACILITY_LABEL,
                    SPACECRAFT_LABEL,
                ),
            ),
            ConfigOption("lat", (float,), default=NO_SETTING),
            ConfigOption("lon", (float,), default=NO_SETTING),
            ConfigOption("alt", (float,), default=NO_SETTING),
            ConfigOption("init_eci", (list,), default=NO_SETTING),
            ConfigOption("init_coe", (dict,), default=NO_SETTING),
            ConfigOption("init_eqe", (dict,), default=NO_SETTING),
            ConfigOption("azimuth_range", (list,)),
            ConfigOption("elevation_range", (list,)),
            ConfigOption("covariance", (list,)),
            ConfigOption("aperture_area", (float,)),
            ConfigOption("efficiency", (float,)),
            ConfigOption("slew_rate", (float,)),
            ConfigOption("exemplar", (list,)),
<<<<<<< HEAD
            FieldOfViewConfig(),
            ConfigOption("calculate_fov", (bool,), default=NO_SETTING),
=======
            ConfigOption("field_of_view", (float,), default=NO_SETTING),
>>>>>>> 446ac0c4
            ConfigOption("detectable_vismag", (float, int), default=NO_SETTING),
            ConfigOption("minimum_range", (float, int), default=NO_SETTING),
            ConfigOption("maximum_range", (float, int), default=NO_SETTING),
            ConfigOption(
                "sensor_type",
                (str,),
                valid_settings=(
                    OPTICAL_LABEL,
                    RADAR_LABEL,
                    ADV_RADAR_LABEL,
                ),
            ),
            ConfigOption("tx_power", (float,), default=NO_SETTING),
            ConfigOption("tx_frequency", (float,), default=NO_SETTING),
            ConfigOption("visual_cross_section", (float, int), default=25.0),
            ConfigOption("mass", (float, int), default=500.0),
            ConfigOption("reflectivity", (float,), default=0.21),  # Solar Panel Reflectivity
            StationKeepingConfig(),
        )

    def __init__(self, object_config):
        """Construct an instance of a :class:`.SensorConfigObject`.

        Args:
            object_config (dict): Configuration dictionary defining this
                :class:`.SensorConfigObject`.
        """
        super().__init__(object_config)

        states_set = (self.lla_set, self.eci_set, self.coe_set, self.eqe_set)
        if not any(states_set):
            err = f"Sensor {self.id}: State not specified: {object_config}"
            raise ConfigError(self.__class__.__name__, err)

        if sum(states_set) > 1:
            err = f"Sensor {self.id}: Duplicate state specified: {object_config}"
            raise ConfigError(self.__class__.__name__, err)

        if self.eci_set:
            if len(self.init_eci) != 6:
                err = f"Sensor {self.id}: ECI vector should have 6 elements, not {len(self.init_eci)}"
                raise ConfigError(self.__class__.__name__, err)

        if self.eqe_set:
            if len(self.init_eqe) != 6:
                err = f"Target {self.id}: EQE set should have 6 elements, not {len(self.init_eqe)}"
                raise ConfigError(self.__class__.__name__, err)

        if self.coe_set:
            if len(self.init_coe) < 4:
                err = f"Target {self.id}: COE set should have at least 4 elements, not {len(self.init_coe)}"
                raise ConfigError(self.__class__.__name__, err)

        is_radar = self.sensor_type in (RADAR_LABEL, ADV_RADAR_LABEL)
        tx_not_set = self.tx_power is NO_SETTING or self.tx_frequency is NO_SETTING
        if is_radar and tx_not_set:
            err = f"Sensor {self.id}: Radar transmit parameters not set: {object_config}"
            raise ConfigError(self.__class__.__name__, err)

        if self.host_type is GROUND_FACILITY_LABEL and self.station_keeping.routines:
            err = "Ground based sensors cannot perform station keeping"
            raise ConfigError(self.__class__.__name__, err)

    @property  # noqa: A003
    def id(self):  # noqa: A003 pylint: disable=invalid-name
        """int: Unique identifier for this sensor."""
        return self._id.setting  # pylint: disable=no-member

    @property
    def name(self):
        """str: Human recognizable name for this sensor."""
        return self._name.setting  # pylint: disable=no-member

    @property
    def host_type(self):
        """str: Label for type of sensing agent this sensor is."""
        return self._host_type.setting  # pylint: disable=no-member

    @property
    def lat(self):
        """float: Latitude (in radians) of this sensor.

        Will only be set if :attr:`.host_type` is set to `GROUND_FACILITY_LABEL`.
        """
        return self._lat.setting  # pylint: disable=no-member

    @property
    def lon(self):
        """float: Longitude (in radians) of this sensor.

        Will only be set if :attr:`.host_type` is set to `GROUND_FACILITY_LABEL`.
        """
        return self._lon.setting  # pylint: disable=no-member

    @property
    def alt(self):
        """float: Height (in km) above ellipsoid.

        Will only be set if :attr:`.host_type` is set to `GROUND_FACILITY_LABEL`.
        """
        return self._alt.setting  # pylint: disable=no-member

    @property
    def lla_set(self):
        """bool: Boolean indication of whether this sensor has LLA settings."""
        return all((self.lat != NO_SETTING, self.lon != NO_SETTING, self.alt != NO_SETTING))

    @property
    def init_eci(self):
        """list: Six element list representing this target's initial ECI state vector."""
        return self._init_eci.setting  # pylint: disable=no-member

    @property
    def eci_set(self):
        """bool: Boolean indication of whether this sensor has ECI settings."""
        return self.init_eci != NO_SETTING

    @property
    def init_coe(self):
        """dict: Set of classical orbital elements (COE) describing the target's orbit.

        See :meth:`.ClassicalElements.fromConfig()` for rules on defining a set of classical orbital elements.
        """
        return self._init_coe.setting  # pylint: disable=no-member

    @property
    def coe_set(self):
        """bool: Indication of whether COEs are available for this target configuration."""
        return self.init_coe != NO_SETTING

    @property
    def init_eqe(self):
        """dict: Set of equinoctial orbital elements (EQE) describing the target's orbit.

        See :meth:`.EquinoctialElements.fromConfig()` for rules on defining a set of equinoctial orbital elements.
        """
        return self._init_eqe.setting  # pylint: disable=no-member

    @property
    def eqe_set(self):
        """bool: Indication of whether EQEs are available for this target configuration."""
        return self.init_eqe != NO_SETTING

    @property
    def covariance(self):
        """list: Measurement noise covariance matrix."""
        return self._covariance.setting  # pylint: disable=no-member

    @property
    def slew_rate(self):
        """float: Rate (radians/sec) at which this sensor can slew to acquire new targets."""
        return self._slew_rate.setting  # pylint: disable=no-member

    @property
    def azimuth_range(self):
        """list: Range of motion (radians) that this sensor has in the azimuth plane."""
        return self._azimuth_range.setting  # pylint: disable=no-member

    @property
    def elevation_range(self):
        """list: Range of motion (radians) that this sensor has in the elevation plane."""
        return self._elevation_range.setting  # pylint: disable=no-member

    @property
    def efficiency(self):
        """float: Efficiency percentage of the sensor."""
        return self._efficiency.setting  # pylint: disable=no-member

    @property
    def aperture_area(self):
        """float: Size (meters^2) of the sensor."""
        return self._aperture_area.setting  # pylint: disable=no-member

    @property
    def sensor_type(self):
        """str: Label for type of sensor this sensor is."""
        return self._sensor_type.setting  # pylint: disable=no-member

    @property
    def exemplar(self):
        """list: Two element list of exemplar capabilities, used in min detectable power calculation.

        Example/units: [cross sectional area (m^2), range (km)]
        """
        return self._exemplar.setting  # pylint: disable=no-member

    @property
    def field_of_view(self):
        """FieldOfViewConfig: visibility of this sensor."""
        return self._field_of_view  # pylint: disable=no-member

    @property
    def calculate_fov(self):
        """bool: decision to do FoV calcs with this sensor."""
        return self._calculate_fov.setting  # pylint: disable=no-member

    @calculate_fov.setter
    def calculate_fov(self, new_calc_fov: bool):
        """Set new Field of View.

        Args:
            new_calc_fov (``bool``): global FoV setting
        """
        self._calculate_fov = new_calc_fov

    @property
    def minimum_range(self):
        """float, int: minimum range visibility of this sensor."""
        return self._minimum_range.setting  # pylint: disable=no-member

    @property
    def maximum_range(self):
        """float, int: maximum range visibility of this sensor."""
        return self._maximum_range.setting  # pylint: disable=no-member

    @property
    def detectable_vismag(self):
        """float, int: maximum detectable visual magnitude of this sensor."""
        return self._detectable_vismag.setting  # pylint: disable=no-member

    @property
    def minimum_range(self):
        """float, int: minimum range visibility of this sensor."""
        return self._minimum_range.setting  # pylint: disable=no-member

    @property
    def maximum_range(self):
        """float, int: maximum range visibility of this sensor."""
        return self._maximum_range.setting  # pylint: disable=no-member

    @property
    def detectable_vismag(self):
        """float, int: maximum detectable visual magnitude of this sensor."""
        return self._detectable_vismag.setting  # pylint: disable=no-member

    @property
    def tx_power(self):
        """float: Transmit power of radar sensor.

        Will only be set if :attr:`~.Observation.sensor_type` is `RADAR_LABEL` or `ADV_RADAR_LABEL`.
        """
        return self._tx_power.setting  # pylint: disable=no-member

    @property
    def tx_frequency(self):
        """float: Transmit frequency of radar sensor.

        Will only be set if :attr:`~.Observation.sensor_type` is `RADAR_LABEL` or `ADV_RADAR_LABEL`.
        """
        return self._tx_frequency.setting  # pylint: disable=no-member

    @property
    def mass(self):
        """float: Mass of RSO."""
        return self._mass.setting

    @property
    def visual_cross_section(self):
        """float: visual_cross_section of RSO."""
        return self._visual_cross_section.setting

    @property
    def reflectivity(self):
        """float: reflectivity of RSO."""
        return self._reflectivity.setting

    @property
    def station_keeping(self):
        """string: list of station keeping checks to perform.

        Default to type(None), asserted to be None if host_type is `GROUND_FACILITY_LABEL`.
        """
        return self._station_keeping  # pylint: disable=no-member


class FieldOfViewConfig(ConfigSection):
    """Field of View config class."""

    CONFIG_LABEL = "field_of_view"

    def __init__(self) -> None:
        """Initialize FieldOfViewConfig."""
        self._fov_shape = ConfigOption(
            "fov_shape",
            (str,),
            default="conic",
            valid_settings=(NO_SETTING,) + VALID_SENSOR_FOV_LABELS,
        )
        self._cone_angle = ConfigOption("cone_angle", (float,), default=1.0)  # degrees
        self._azimuth_angle = ConfigOption("azimuth_angle", (float,), default=1.0)  # degrees
        self._elevation_angle = ConfigOption("elevation_angle", (float,), default=1.0)  # degrees

    @property
    def nested_items(self):
        """``list``: Return a list of :class:`.ConfigOption` objects that this section contains."""
        return [self._fov_shape, self._cone_angle, self._azimuth_angle, self._elevation_angle]

    @property
    def fov_shape(self):
        """String: Type of Field of View being used."""
        return self._fov_shape.setting

    @property
    def cone_angle(self):
        """float: cone angle for `conic` Field of View (degrees)."""
        return self._cone_angle.setting

    @property
    def azimuth_angle(self):
        """float: horizontal angular resolution for `rectangular` Field of View (degrees)."""
        return self._azimuth_angle.setting

    @property
    def elevation_angle(self):
        """float: vertical angular resolution for `rectangular` Field of View (degrees)."""
        return self._elevation_angle.setting


class StationKeepingConfig(ConfigSection):
    """Configuration setting defining station keeping options."""

    CONFIG_LABEL = "station_keeping"
    """``str``: Key where settings are stored in the configuration dictionary read from file."""

    def __init__(self):
        """Construct an instance of a :class:`.StationKeepingConfig`."""
        self._routines = ConfigOption(
            "routines",
            (list,),
            default=[],
            valid_settings=(NO_SETTING,) + VALID_STATION_KEEPING_ROUTINES,
        )

    @property
    def routines(self):
        """Return settings for routines."""
        return self._routines.setting

    @property
    def nested_items(self):
        """``list``: Return a list of :class:`.ConfigOption` objects that this section contains."""
        return [self._routines]

    def toJSON(self):
        """Convert station keeping config section to JSON-serializable format."""
        return {"routines": self.routines}<|MERGE_RESOLUTION|>--- conflicted
+++ resolved
@@ -19,11 +19,7 @@
 )
 from ...physics.bodies.earth import Earth
 from ...physics.orbits import GEO_ALTITUDE_LIMIT, LEO_ALTITUDE_LIMIT, MEO_ALTITUDE_LIMIT
-<<<<<<< HEAD
 from ...sensors import ADV_RADAR_LABEL, OPTICAL_LABEL, RADAR_LABEL, VALID_SENSOR_FOV_LABELS
-=======
-from ...sensors import ADV_RADAR_LABEL, OPTICAL_LABEL, RADAR_LABEL
->>>>>>> 446ac0c4
 from .base import (
     NO_SETTING,
     ConfigError,
@@ -231,12 +227,8 @@
             ConfigOption("efficiency", (float,)),
             ConfigOption("slew_rate", (float,)),
             ConfigOption("exemplar", (list,)),
-<<<<<<< HEAD
             FieldOfViewConfig(),
             ConfigOption("calculate_fov", (bool,), default=NO_SETTING),
-=======
-            ConfigOption("field_of_view", (float,), default=NO_SETTING),
->>>>>>> 446ac0c4
             ConfigOption("detectable_vismag", (float, int), default=NO_SETTING),
             ConfigOption("minimum_range", (float, int), default=NO_SETTING),
             ConfigOption("maximum_range", (float, int), default=NO_SETTING),
